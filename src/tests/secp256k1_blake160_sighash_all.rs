--- conflicted
+++ resolved
@@ -17,30 +17,6 @@
 };
 use rand::{thread_rng, Rng, SeedableRng};
 
-<<<<<<< HEAD
-const ERROR_WITNESS_TOO_LONG: i8 = -22;
-const ERROR_PUBKEY_BLAKE160_HASH: i8 = -31;
-
-fn gen_tx_with_extra_inputs(
-    dummy: &mut DummyDataLoader,
-    lock_args: Bytes,
-    extra_inputs: u32,
-) -> TransactionView {
-    let previous_tx_hash = {
-        let mut rng = thread_rng();
-        let mut buf = [0u8; 32];
-        rng.fill(&mut buf);
-        buf.pack()
-    };
-    let previous_index = 0;
-    let capacity = Capacity::shannons(42);
-    let previous_out_point = OutPoint::new(previous_tx_hash.clone(), previous_index);
-    let contract_tx_hash = {
-        let mut rng = thread_rng();
-        let mut buf = [0u8; 32];
-        rng.fill(&mut buf);
-        buf.pack()
-=======
 const ERROR_ENCODING: i8 = -2;
 const ERROR_WITNESS_TOO_LONG: i8 = -22;
 const ERROR_INVALID_WITNESSES_COUNT: i8 = -23;
@@ -64,7 +40,6 @@
             buf.pack()
         };
         OutPoint::new(contract_tx_hash.clone(), 0)
->>>>>>> 1fd4cd3e
     };
     // dep contract code
     let sighash_all_cell = CellOutput::new_builder()
@@ -74,21 +49,12 @@
                 .pack(),
         )
         .build();
-<<<<<<< HEAD
-    let dep_cell_data_hash = CellOutput::calc_data_hash(&SIGHASH_ALL_BIN);
-    dummy.cells.insert(
-        contract_out_point.clone(),
-        (dep_cell, SIGHASH_ALL_BIN.clone()),
-    );
-    // secp256k1 data
-=======
     let sighash_all_cell_data_hash = CellOutput::calc_data_hash(&SIGHASH_ALL_BIN);
     dummy.cells.insert(
         sighash_all_out_point.clone(),
         (sighash_all_cell, SIGHASH_ALL_BIN.clone()),
     );
     // setup secp256k1_data dep
->>>>>>> 1fd4cd3e
     let secp256k1_data_out_point = {
         let tx_hash = {
             let mut buf = [0u8; 32];
@@ -108,28 +74,9 @@
         secp256k1_data_out_point.clone(),
         (secp256k1_data_cell, SECP256K1_DATA_BIN.clone()),
     );
-<<<<<<< HEAD
-    // input unlock script
-    let script = Script::new_builder()
-        .args(lock_args.pack())
-        .code_hash(dep_cell_data_hash)
-        .hash_type(ScriptHashType::Data.pack())
-        .build();
-    let previous_output_cell = CellOutput::new_builder()
-        .capacity(capacity.pack())
-        .lock(script)
-        .build();
-    dummy.cells.insert(
-        previous_out_point.clone(),
-        (previous_output_cell.clone(), Bytes::new()),
-    );
-    let tx_builder = TransactionBuilder::default()
-        .input(CellInput::new(previous_out_point.clone(), 0))
-=======
     // setup default tx builder
     let dummy_capacity = Capacity::shannons(42);
     let mut tx_builder = TransactionBuilder::default()
->>>>>>> 1fd4cd3e
         .cell_dep(
             CellDep::new_builder()
                 .out_point(sighash_all_out_point)
@@ -142,18 +89,6 @@
                 .dep_type(DepType::Code.into())
                 .build(),
         )
-<<<<<<< HEAD
-        .output(CellOutput::new_builder().capacity(capacity.pack()).build())
-        .output_data(Bytes::new().pack());
-    if extra_inputs > 0 {
-        let mut extra_inputs_tx_builder = tx_builder.clone();
-        extra_inputs_tx_builder = extra_inputs_tx_builder.witness(Bytes::new().pack());
-        let mut rng = thread_rng();
-        for i in 0..extra_inputs {
-            let extra_out_point = OutPoint::new(previous_tx_hash.clone(), i);
-            dummy.cells.insert(
-                extra_out_point.clone(),
-=======
         .output(
             CellOutput::new_builder()
                 .capacity(dummy_capacity.pack())
@@ -181,25 +116,10 @@
                 .build();
             dummy.cells.insert(
                 previous_out_point.clone(),
->>>>>>> 1fd4cd3e
                 (previous_output_cell.clone(), Bytes::new()),
             );
             let mut random_extra_witness = [0u8; 32];
             rng.fill(&mut random_extra_witness);
-<<<<<<< HEAD
-            extra_inputs_tx_builder = extra_inputs_tx_builder
-                .input(CellInput::new(extra_out_point, 0))
-                .witness(Bytes::from(random_extra_witness.to_vec()).pack());
-        }
-        extra_inputs_tx_builder.build()
-    } else {
-        tx_builder.witness(Bytes::new().pack()).build()
-    }
-}
-
-fn gen_tx(dummy: &mut DummyDataLoader, lock_args: Bytes) -> TransactionView {
-    gen_tx_with_extra_inputs(dummy, lock_args, 0)
-=======
             let witness_args = WitnessArgsBuilder::default()
                 .extra(Bytes::from(random_extra_witness.to_vec()).pack())
                 .build();
@@ -210,7 +130,6 @@
     }
 
     tx_builder.build()
->>>>>>> 1fd4cd3e
 }
 
 fn sign_tx_hash(tx: TransactionView, key: &Privkey, tx_hash: &[u8]) -> TransactionView {
@@ -225,11 +144,7 @@
         .lock(Bytes::from(sig.serialize()).pack())
         .build();
     tx.as_advanced_builder()
-<<<<<<< HEAD
-        .set_witnesses(vec![Bytes::from(sig.serialize()).pack()])
-=======
         .set_witnesses(vec![witness_args.as_bytes().pack()])
->>>>>>> 1fd4cd3e
         .build()
 }
 
@@ -290,15 +205,11 @@
     let extract_witness = vec![1, 2, 3, 4];
     let tx = tx
         .as_advanced_builder()
-<<<<<<< HEAD
-        .set_witnesses(vec![Bytes::from(extract_witness).pack()])
-=======
         .set_witnesses(vec![WitnessArgs::new_builder()
             .extra(Bytes::from(extract_witness).pack())
             .build()
             .as_bytes()
             .pack()])
->>>>>>> 1fd4cd3e
         .build();
     {
         let tx = sign_tx(tx.clone(), &privkey);
@@ -309,12 +220,6 @@
     }
     {
         let tx = sign_tx(tx, &privkey);
-<<<<<<< HEAD
-        let wrong_witness = tx.witnesses().get(0).unwrap().as_builder().push(0).build();
-        let tx = tx
-            .as_advanced_builder()
-            .set_witnesses(vec![wrong_witness])
-=======
         let wrong_witness = tx
             .witnesses()
             .get(0)
@@ -328,7 +233,6 @@
         let tx = tx
             .as_advanced_builder()
             .set_witnesses(vec![wrong_witness.as_bytes().pack()])
->>>>>>> 1fd4cd3e
             .build();
         let resolved_tx = build_resolved_tx(&data_loader, &tx);
         let verify_result =
@@ -341,21 +245,13 @@
 }
 
 #[test]
-<<<<<<< HEAD
-fn test_sighash_all_with_multiple_inputs_unlock() {
-=======
 fn test_sighash_all_with_grouped_inputs_unlock() {
     let mut rng = thread_rng();
->>>>>>> 1fd4cd3e
-    let mut data_loader = DummyDataLoader::new();
-    let privkey = Generator::random_privkey();
-    let pubkey = privkey.pubkey().expect("pubkey");
-    let pubkey_hash = blake160(&pubkey.serialize());
-<<<<<<< HEAD
-    let tx = gen_tx_with_extra_inputs(&mut data_loader, pubkey_hash, 1);
-=======
+    let mut data_loader = DummyDataLoader::new();
+    let privkey = Generator::random_privkey();
+    let pubkey = privkey.pubkey().expect("pubkey");
+    let pubkey_hash = blake160(&pubkey.serialize());
     let tx = gen_tx_with_grouped_args(&mut data_loader, vec![(pubkey_hash, 2)], &mut rng);
->>>>>>> 1fd4cd3e
     {
         let tx = sign_tx(tx.clone(), &privkey);
         let resolved_tx = build_resolved_tx(&data_loader, &tx);
@@ -365,12 +261,6 @@
     }
     {
         let tx = sign_tx(tx.clone(), &privkey);
-<<<<<<< HEAD
-        let wrong_witness = tx.witnesses().get(1).unwrap().as_builder().push(0).build();
-        let tx = tx
-            .as_advanced_builder()
-            .set_witnesses(vec![tx.witnesses().get(0).unwrap(), wrong_witness])
-=======
         let wrong_witness = tx
             .witnesses()
             .get(1)
@@ -387,7 +277,6 @@
                 tx.witnesses().get(0).unwrap(),
                 wrong_witness.as_bytes().pack(),
             ])
->>>>>>> 1fd4cd3e
             .build();
         let resolved_tx = build_resolved_tx(&data_loader, &tx);
         let verify_result =
@@ -400,8 +289,6 @@
 }
 
 #[test]
-<<<<<<< HEAD
-=======
 fn test_sighash_all_with_2_different_inputs_unlock() {
     let mut rng = thread_rng();
     let mut data_loader = DummyDataLoader::new();
@@ -430,7 +317,6 @@
 }
 
 #[test]
->>>>>>> 1fd4cd3e
 fn test_signing_with_wrong_key() {
     let mut data_loader = DummyDataLoader::new();
     let privkey = Generator::random_privkey();
@@ -490,13 +376,6 @@
     blake2b.finalize(&mut message);
     let message = H256::from(message);
     let sig = privkey.sign_recoverable(&message).expect("sign");
-<<<<<<< HEAD
-    let mut witness = Bytes::from(sig.serialize());
-    witness.extend_from_slice(&super_long_message);
-    let tx = tx
-        .as_advanced_builder()
-        .set_witnesses(vec![witness.pack()])
-=======
     let witness = WitnessArgs::new_builder()
         .lock(Bytes::from(sig.serialize()).pack())
         .extra(super_long_message.pack())
@@ -504,7 +383,6 @@
     let tx = tx
         .as_advanced_builder()
         .set_witnesses(vec![witness.as_bytes().pack()])
->>>>>>> 1fd4cd3e
         .build();
 
     let resolved_tx = build_resolved_tx(&data_loader, &tx);
@@ -514,13 +392,11 @@
         verify_result.unwrap_err(),
         ScriptError::ValidationFailure(ERROR_WITNESS_TOO_LONG),
     );
-<<<<<<< HEAD
-=======
 }
 
 #[test]
 fn test_sighash_all_2_in_2_out_cycles() {
-    const CONSUME_CYCLES: u64 = 3395472;
+    const CONSUME_CYCLES: u64 = 3395470;
 
     let mut data_loader = DummyDataLoader::new();
     let mut generator = Generator::non_crypto_safe_prng(42);
@@ -701,5 +577,4 @@
         verify_result.unwrap_err(),
         ScriptError::ValidationFailure(ERROR_INVALID_WITNESSES_COUNT),
     );
->>>>>>> 1fd4cd3e
 }